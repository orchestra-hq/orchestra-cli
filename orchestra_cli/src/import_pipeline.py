--- conflicted
+++ resolved
@@ -1,10 +1,6 @@
 import json
 import os
 import re
-<<<<<<< HEAD
-import subprocess
-=======
->>>>>>> 9d0874b8
 from pathlib import Path
 
 import httpx
@@ -12,41 +8,12 @@
 import yaml
 
 from ..utils.constants import get_api_url
-<<<<<<< HEAD
-from ..utils.git import detect_repo_root, git_warnings
-from ..utils.styling import bold, green, indent_message, red, yellow
-
-
-def _run_git_command(args: list[str], cwd: Path) -> tuple[bool, str]:
-    try:
-        result = subprocess.run(
-            ["git", *args],
-            cwd=str(cwd),
-            capture_output=True,
-            text=True,
-            check=False,
-        )
-        if result.returncode == 0:
-            return True, result.stdout.strip()
-        return False, result.stderr.strip() or result.stdout.strip()
-    except Exception as e:
-        return False, str(e)
-
-
-def _detect_repo_root_local(start_path: Path) -> Path | None:
-    return detect_repo_root(start_path)
-
-
-def _detect_repository_url(repo_root: Path) -> str | None:
-    ok, remote = _run_git_command(["remote", "get-url", "origin"], repo_root)
-=======
 from ..utils.git import detect_repo_root, git_warnings, run_git_command
 from ..utils.styling import bold, green, indent_message, red, yellow
 
 
 def _detect_repository_url(repo_root: Path) -> str | None:
     ok, remote = run_git_command(["remote", "get-url", "origin"], repo_root)
->>>>>>> 9d0874b8
     if not ok or not remote:
         return None
 
@@ -64,11 +31,7 @@
 
 def _get_remote_url(repo_root: Path) -> str | None:
     """Return the raw git remote URL for origin without transformation."""
-<<<<<<< HEAD
-    ok, remote = _run_git_command(["remote", "get-url", "origin"], repo_root)
-=======
     ok, remote = run_git_command(["remote", "get-url", "origin"], repo_root)
->>>>>>> 9d0874b8
     if not ok:
         return None
     return remote
@@ -76,20 +39,12 @@
 
 def _detect_default_branch(repo_root: Path) -> str | None:
     # Try symbolic-ref of remote HEAD first
-<<<<<<< HEAD
-    ok, out = _run_git_command(["symbolic-ref", "refs/remotes/origin/HEAD"], repo_root)
-=======
     ok, out = run_git_command(["symbolic-ref", "refs/remotes/origin/HEAD"], repo_root)
->>>>>>> 9d0874b8
     if ok and out:
         # refs/remotes/origin/main -> main
         return out.split("/")[-1]
     # Fallback to parsing `git remote show origin`
-<<<<<<< HEAD
-    ok, out = _run_git_command(["remote", "show", "origin"], repo_root)
-=======
     ok, out = run_git_command(["remote", "show", "origin"], repo_root)
->>>>>>> 9d0874b8
     if ok and out:
         m = re.search(r"HEAD branch:\s*(\S+)", out)
         if m:
@@ -110,12 +65,6 @@
         return "AZURE_DEVOPS"
     typer.echo(red("Could not detect storage provider - no matching host"))
     raise typer.Exit(code=1)
-<<<<<<< HEAD
-
-
-def _git_warnings_local(repo_root: Path) -> list[str]:
-    return git_warnings(repo_root)
-=======
 
 
 def _load_yaml(file: Path) -> tuple[dict | None, str | None]:
@@ -126,7 +75,6 @@
     except Exception as e:
         return None, str(e)
 
->>>>>>> 9d0874b8
 
 def _validate_yaml_with_api(data: dict) -> tuple[bool, str | None]:
     try:
@@ -134,24 +82,6 @@
     except Exception as e:
         return False, f"HTTP request failed: {e}"
 
-<<<<<<< HEAD
-def _load_yaml(file: Path) -> tuple[dict | None, str | None]:
-    try:
-        with file.open("r") as f:
-            data = yaml.safe_load(f)
-        return data, None
-    except Exception as e:
-        return None, str(e)
-
-
-def _validate_yaml_with_api(data: dict) -> tuple[bool, str | None]:
-    try:
-        response = httpx.post(get_api_url("schema"), json=data, timeout=15)
-    except Exception as e:
-        return False, f"HTTP request failed: {e}"
-
-=======
->>>>>>> 9d0874b8
     if response.status_code == 200:
         return True, None
     try:
@@ -202,11 +132,7 @@
         raise typer.Exit(code=1)
 
     # Detect git repository info
-<<<<<<< HEAD
-    repo_root = _detect_repo_root_local(path.parent)
-=======
     repo_root = detect_repo_root(path.parent)
->>>>>>> 9d0874b8
     if repo_root is None:
         typer.echo(red("Not a git repository (could not detect repository root)"))
         raise typer.Exit(code=1)
@@ -228,11 +154,7 @@
         raise typer.Exit(code=1)
 
     # Show warnings
-<<<<<<< HEAD
-    for w in _git_warnings_local(repo_root):
-=======
     for w in git_warnings(repo_root):
->>>>>>> 9d0874b8
         typer.echo(yellow(f"⚠ {w}"))
 
     payload = {
